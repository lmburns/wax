<<<<<<< HEAD
edition                      = "2018"
comment_width                = 80
wrap_comments                = true
normalize_comments           = true
error_on_line_overflow       = true
error_on_unformatted         = false
format_code_in_doc_comments  = true
format_macro_bodies          = true
format_macro_matchers        = true # $a: ident -> $a:ident
format_strings               = true
imports_granularity          = "Crate"
imports_layout               = "HorizontalVertical"
reorder_imports              = true
match_arm_blocks             = false
match_block_trailing_comma   = true
max_width                    = 100
newline_style                = "Unix"
overflow_delimited_expr      = true
reorder_impl_items           = true
struct_field_align_threshold = 20
tab_spaces                   = 4
unstable_features            = true
use_field_init_shorthand     = true
use_try_shorthand            = true
color                        = "Always"
fn_single_line               = false
struct_lit_width             = 60
struct_variant_width         = 60

combine_control_expr         = true # foo!(if x {...
=======
control_brace_style = "ClosingNextLine"
format_code_in_doc_comments = true
match_block_trailing_comma = true
>>>>>>> 22c4221b
<|MERGE_RESOLUTION|>--- conflicted
+++ resolved
@@ -1,4 +1,3 @@
-<<<<<<< HEAD
 edition                      = "2018"
 comment_width                = 80
 wrap_comments                = true
@@ -29,8 +28,6 @@
 struct_variant_width         = 60
 
 combine_control_expr         = true # foo!(if x {...
-=======
-control_brace_style = "ClosingNextLine"
-format_code_in_doc_comments = true
-match_block_trailing_comma = true
->>>>>>> 22c4221b
+
+# Similar to Perltidy
+# control_brace_style = "ClosingNextLine"