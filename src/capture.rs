--- conflicted
+++ resolved
@@ -75,9 +75,6 @@
     }
 }
 
-<<<<<<< HEAD
-/// Text that matches the given [`Glob`] pattern
-=======
 /// Text that has been matched by a [`Pattern`] and its captures.
 ///
 /// To test a [`Glob`] or other [`Pattern`] against a [`CandidatePath`] and get
@@ -113,29 +110,20 @@
 /// [`Glob`]: crate::Glob
 /// [`Pattern`]: crate::Pattern
 /// [`Pattern::matched`]: crate::Pattern::matched
->>>>>>> 22c4221b
 #[derive(Debug)]
 pub struct MatchedText<'t> {
     inner: MaybeOwnedText<'t>,
 }
 
-<<<<<<< HEAD
 impl MatchedText<'_> {
-    /// Change the inner text to an owned instance
+    /// Clones any borrowed data into an owning instance.
     #[inline]
     #[must_use]
-=======
-impl<'t> MatchedText<'t> {
-    /// Clones any borrowed data into an owning instance.
->>>>>>> 22c4221b
     pub fn into_owned(self) -> MatchedText<'static> {
         let MatchedText { inner } = self;
         MatchedText { inner: inner.into_owned() }
     }
 
-<<<<<<< HEAD
-    #[inline]
-=======
     /// Clones any borrowed data to an owning instance.
     ///
     /// This function is similar to [`into_owned`], but does not consume its
@@ -146,16 +134,12 @@
     /// [`Clone`]: std::clone::Clone
     /// [`into_owned`]: crate::MatchedText::into_owned
     // This conversion may appear to operate in place.
->>>>>>> 22c4221b
+    #[inline]
     #[must_use]
     pub fn to_owned(&self) -> MatchedText<'static> {
         MatchedText { inner: self.inner.to_owned() }
     }
 
-<<<<<<< HEAD
-    #[inline]
-    #[must_use]
-=======
     /// Gets the complete text of a match.
     ///
     /// All [`Pattern`]s have an implicit capture of the complete text at index
@@ -164,19 +148,12 @@
     ///
     /// [`get`]: crate::MatchedText::get
     /// [`Pattern`]: crate::Pattern
->>>>>>> 22c4221b
+    #[inline]
+    #[must_use]
     pub fn complete(&self) -> &str {
         self.get(0).expect("failed to get index 0")
     }
 
-<<<<<<< HEAD
-    #[inline]
-    #[must_use]
-    pub fn get(&self, index: usize) -> Option<&str> {
-        match self.inner {
-            MaybeOwnedText::Borrowed(ref captures) =>
-                captures.get(index).map(|capture| capture.as_str()),
-=======
     /// Gets the matched text of a capture at the given index.
     ///
     /// All [`Pattern`]s have an implicit capture of the complete text at index
@@ -192,12 +169,12 @@
     /// `{*.{go,rs}}`.
     ///
     /// [`Pattern`]: crate::Pattern
+    #[inline]
+    #[must_use]
     pub fn get(&self, index: usize) -> Option<&str> {
         match self.inner {
-            MaybeOwnedText::Borrowed(ref captures) => {
-                captures.get(index).map(|capture| capture.as_str())
-            },
->>>>>>> 22c4221b
+            MaybeOwnedText::Borrowed(ref captures) =>
+                captures.get(index).map(|capture| capture.as_str()),
             MaybeOwnedText::Owned(ref captures) => captures.get(index),
         }
     }
