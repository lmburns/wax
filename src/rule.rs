--- conflicted
+++ resolved
@@ -67,12 +67,9 @@
         }
     }
 
-<<<<<<< HEAD
+    /// Clones any borrowed data into an owning instance.
     #[inline]
     #[must_use]
-=======
-    /// Clones any borrowed data into an owning instance.
->>>>>>> 22c4221b
     pub fn into_owned(self) -> RuleError<'static> {
         let RuleError {
             expression,
@@ -88,13 +85,9 @@
         }
     }
 
-<<<<<<< HEAD
-    /// Return the inner expression
+    /// Gets the glob expression that violated pattern rules.
     #[inline]
     #[must_use]
-=======
-    /// Gets the glob expression that violated pattern rules.
->>>>>>> 22c4221b
     pub fn expression(&self) -> &str {
         self.expression.as_ref()
     }
@@ -308,14 +301,7 @@
                     }
                     recurse(expression, tokens.iter(), outer)?;
                 },
-<<<<<<< HEAD
-                TokenKind::Class(_)
-                | TokenKind::Literal(_)
-                | TokenKind::Separator
-                | TokenKind::Wildcard(_) => {},
-=======
                 _ => {},
->>>>>>> 22c4221b
             }
         }
         Ok(())
@@ -337,12 +323,7 @@
                     ErrorKind::AdjacentBoundary,
                     left,
                     inner,
-<<<<<<< HEAD
-                )),
-=======
-                ))
-            },
->>>>>>> 22c4221b
+                )),
             // The group is followed by component boundaries; disallow trailing
             // separators.
             //
@@ -353,23 +334,12 @@
                     ErrorKind::AdjacentBoundary,
                     right,
                     inner,
-<<<<<<< HEAD
                 )),
             // Disallow singular tree tokens.
             //
             // For example, `{foo,bar,**}`.
             Only((inner, Wildcard(Tree { .. }))) =>
                 Err(CorrelatedError::new(ErrorKind::SingularTree, None, inner)),
-=======
-                ))
-            },
-            // Disallow singular tree tokens.
-            //
-            // For example, `{foo,bar,**}`.
-            Only((inner, Wildcard(Tree { .. }))) => {
-                Err(CorrelatedError::new(ErrorKind::SingularTree, None, inner))
-            },
->>>>>>> 22c4221b
             // The group is preceded by component boundaries; disallow leading
             // tree tokens.
             //
@@ -380,12 +350,7 @@
                     ErrorKind::AdjacentBoundary,
                     left,
                     inner,
-<<<<<<< HEAD
-                )),
-=======
-                ))
-            },
->>>>>>> 22c4221b
+                )),
             // The group is followed by component boundaries; disallow trailing
             // tree tokens.
             //
@@ -396,12 +361,7 @@
                     ErrorKind::AdjacentBoundary,
                     right,
                     inner,
-<<<<<<< HEAD
-                )),
-=======
-                ))
-            },
->>>>>>> 22c4221b
+                )),
             // The group is prefixed by a zero-or-more token; disallow leading
             // zero-or-more tokens.
             //
@@ -413,12 +373,7 @@
                     ErrorKind::AdjacentZeroOrMore,
                     left,
                     inner,
-<<<<<<< HEAD
-                )),
-=======
-                ))
-            },
->>>>>>> 22c4221b
+                )),
             // The group is followed by a zero-or-more token; disallow trailing
             // zero-or-more tokens.
             //
@@ -430,14 +385,8 @@
                     ErrorKind::AdjacentZeroOrMore,
                     right,
                     inner,
-<<<<<<< HEAD
                 )),
             Only(_) | StartEnd(..) => Ok(()),
-=======
-                ))
-            },
-            _ => Ok(()),
->>>>>>> 22c4221b
         }
     }
 
@@ -451,14 +400,8 @@
             // sub-globs.
             //
             // For example, `{foo,/}` or `{foo,/bar}`.
-<<<<<<< HEAD
             Only((inner, Separator)) | StartEnd((inner, Separator), _) if left.is_none() =>
                 Err(CorrelatedError::new(ErrorKind::RootedSubGlob, left, inner)),
-=======
-            Only((inner, Separator)) | StartEnd((inner, Separator), _) if left.is_none() => {
-                Err(CorrelatedError::new(ErrorKind::RootedSubGlob, left, inner))
-            },
->>>>>>> 22c4221b
             // The alternative is preceded by a termination; disallow rooted
             // sub-globs.
             //
@@ -466,15 +409,8 @@
             Only((inner, Wildcard(Tree { is_rooted: true })))
             | StartEnd((inner, Wildcard(Tree { is_rooted: true })), _)
                 if left.is_none() =>
-<<<<<<< HEAD
                 Err(CorrelatedError::new(ErrorKind::RootedSubGlob, left, inner)),
             Only(_) | StartEnd(..) => Ok(()),
-=======
-            {
-                Err(CorrelatedError::new(ErrorKind::RootedSubGlob, left, inner))
-            },
-            _ => Ok(()),
->>>>>>> 22c4221b
         }
     }
 
@@ -492,13 +428,7 @@
             // For example, `</foo:0,>`.
             Only((inner, Separator)) | StartEnd((inner, Separator), _)
                 if left.is_none() && lower == 0 =>
-<<<<<<< HEAD
                 Err(CorrelatedError::new(ErrorKind::RootedSubGlob, left, inner)),
-=======
-            {
-                Err(CorrelatedError::new(ErrorKind::RootedSubGlob, left, inner))
-            },
->>>>>>> 22c4221b
             // The repetition is preceded by a termination; disallow rooted
             // sub-globs with a zero lower bound.
             //
@@ -506,13 +436,7 @@
             Only((inner, Wildcard(Tree { is_rooted: true })))
             | StartEnd((inner, Wildcard(Tree { is_rooted: true })), _)
                 if left.is_none() && lower == 0 =>
-<<<<<<< HEAD
                 Err(CorrelatedError::new(ErrorKind::RootedSubGlob, left, inner)),
-=======
-            {
-                Err(CorrelatedError::new(ErrorKind::RootedSubGlob, left, inner))
-            },
->>>>>>> 22c4221b
             // The repetition begins and ends with a separator.
             //
             // For example, `</foo/bar/:1,>`.
@@ -522,12 +446,7 @@
                     ErrorKind::AdjacentBoundary,
                     Some(left),
                     right,
-<<<<<<< HEAD
-                )),
-=======
-                ))
-            },
->>>>>>> 22c4221b
+                )),
             // The repetition is a singular separator.
             //
             // For example, `</:1,>`.
