--- conflicted
+++ resolved
@@ -134,18 +134,10 @@
                     }
                     recurse(base, depth + 1, f);
                 },
-<<<<<<< HEAD
                 ErrorTree::Alt(ref trees) =>
                     for tree in trees {
                         recurse(tree, depth + 1, f);
                     },
-=======
-                ErrorTree::Alt(ref trees) => {
-                    for tree in trees {
-                        recurse(tree, depth + 1, f);
-                    }
-                },
->>>>>>> 22c4221b
             }
         }
         recurse(self, 0, &mut f);
@@ -214,24 +206,17 @@
         }
     }
 
-<<<<<<< HEAD
+    /// Clones any borrowed data into an owning instance.
     #[inline]
     #[must_use]
-=======
-    /// Clones any borrowed data into an owning instance.
->>>>>>> 22c4221b
     pub fn into_owned(self) -> ParseError<'static> {
         let ParseError { expression, start, ends } = self;
         ParseError { expression: expression.into_owned().into(), start, ends }
     }
 
-<<<<<<< HEAD
-    /// Return the inner expression
+    /// Gets the glob expression that failed to parse.
     #[inline]
     #[must_use]
-=======
-    /// Gets the glob expression that failed to parse.
->>>>>>> 22c4221b
     pub fn expression(&self) -> &str {
         self.expression.as_ref()
     }
@@ -491,18 +476,10 @@
     }
 
     pub fn unroot(&mut self) -> bool {
-<<<<<<< HEAD
         if let TokenKind::Wildcard(Wildcard::Tree { ref mut is_rooted }) = self {
             mem::replace(is_rooted, false)
         } else {
             false
-=======
-        match self {
-            TokenKind::Wildcard(Wildcard::Tree { ref mut is_rooted }) => {
-                mem::replace(is_rooted, false)
-            },
-            _ => false,
->>>>>>> 22c4221b
         }
     }
 
@@ -642,35 +619,21 @@
     pub fn to_invariant_string(&self) -> Option<Cow<str>> {
         match self {
             Archetype::Character(x) => (!PATHS_ARE_CASE_INSENSITIVE).then(|| x.to_string().into()),
-<<<<<<< HEAD
             Archetype::Range(a, b) =>
                 ((a == b) && !PATHS_ARE_CASE_INSENSITIVE).then(|| a.to_string().into()),
-=======
-            Archetype::Range(a, b) => {
-                ((a == b) && !PATHS_ARE_CASE_INSENSITIVE).then(|| a.to_string().into())
-            },
->>>>>>> 22c4221b
         }
     }
 }
 
 impl From<char> for Archetype {
     fn from(literal: char) -> Self {
-<<<<<<< HEAD
         Self::Character(literal)
-=======
-        Archetype::Character(literal)
->>>>>>> 22c4221b
     }
 }
 
 impl From<(char, char)> for Archetype {
     fn from(range: (char, char)) -> Self {
-<<<<<<< HEAD
         Self::Range(range.0, range.1)
-=======
-        Archetype::Range(range.0, range.1)
->>>>>>> 22c4221b
     }
 }
 
@@ -962,14 +925,8 @@
                             .flat_map(literals)
                             .collect::<Vec<_>>(),
                     ),
-<<<<<<< HEAD
                     TokenKind::Repetition(ref repetition) =>
                         Some(literals(repetition.tokens()).collect::<Vec<_>>()),
-=======
-                    TokenKind::Repetition(ref repetition) => {
-                        Some(literals(repetition.tokens()).collect::<Vec<_>>())
-                    },
->>>>>>> 22c4221b
                     _ => None,
                 })
                 .flatten()
@@ -1031,19 +988,10 @@
                 if token.to_invariant_string().is_some() {
                     continue;
                 }
-<<<<<<< HEAD
                 return match separator {
                     Some(n) => n + 1,
                     None => 0,
                 };
-=======
-                else {
-                    return match separator {
-                        Some(n) => n + 1,
-                        None => 0,
-                    };
-                }
->>>>>>> 22c4221b
             },
         }
     }
