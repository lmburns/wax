#![cfg(feature = "diagnostics-inspect")]

use crate::{diagnostics::Span, token::Token};

<<<<<<< HEAD
/// Struct containing the `index` at which the token is found and the indexes of
/// the `span` the text covers
=======
/// A token that captures matched text in a glob expression.
>>>>>>> 22c4221b
#[cfg_attr(docsrs, doc(cfg(feature = "diagnostics-inspect")))]
#[derive(Clone, Copy, Debug)]
pub struct CapturingToken {
    index: usize,
    span:  Span,
}

impl CapturingToken {
<<<<<<< HEAD
    /// Return the index of the capturing token
=======
    /// Gets the index of the capture.
    ///
    /// Captures are one-indexed and the index zero always represents the
    /// implicit capture of the complete match, so the index of
    /// `CapturingToken`s is always one or greater. See [`MatchedText`].
    ///
    /// [`MatchedText`]: crate::MatchedText
>>>>>>> 22c4221b
    pub fn index(&self) -> usize {
        self.index
    }

<<<<<<< HEAD
    /// Return the indexes spanned by the capturing token
=======
    /// Gets the span of the token's sub-expression.
>>>>>>> 22c4221b
    pub fn span(&self) -> Span {
        self.span
    }
}

/// Return an iterator containing capturing tokens
pub(crate) fn captures<'t, I>(tokens: I) -> impl 't + Clone + Iterator<Item = CapturingToken>
where
    I: IntoIterator<Item = &'t Token<'t>>,
    I::IntoIter: 't + Clone,
{
    tokens
        .into_iter()
        .filter(|token| token.is_capturing())
        .enumerate()
        .map(|(index, token)| CapturingToken { index: index + 1, span: *token.annotation() })
}

// These tests use `Glob` APIs, which wrap functions in this module.
#[cfg(test)]
mod tests {
    use crate::Glob;

    #[test]
    fn inspect_capture_indices() {
        let glob = Glob::new("**/{foo*,bar*}/???").unwrap();
        let indices: Vec<_> = glob.captures().map(|token| token.index()).collect();
        assert_eq!(&indices, &[1, 2, 3, 4, 5]);
    }

    #[test]
    fn inspect_capture_spans() {
        let glob = Glob::new("**/{foo*,bar*}/$").unwrap();
        let spans: Vec<_> = glob.captures().map(|token| token.span()).collect();
        assert_eq!(&spans, &[(0, 3), (3, 11), (15, 1)]);
    }
}<|MERGE_RESOLUTION|>--- conflicted
+++ resolved
@@ -2,12 +2,7 @@
 
 use crate::{diagnostics::Span, token::Token};
 
-<<<<<<< HEAD
-/// Struct containing the `index` at which the token is found and the indexes of
-/// the `span` the text covers
-=======
 /// A token that captures matched text in a glob expression.
->>>>>>> 22c4221b
 #[cfg_attr(docsrs, doc(cfg(feature = "diagnostics-inspect")))]
 #[derive(Clone, Copy, Debug)]
 pub struct CapturingToken {
@@ -16,9 +11,6 @@
 }
 
 impl CapturingToken {
-<<<<<<< HEAD
-    /// Return the index of the capturing token
-=======
     /// Gets the index of the capture.
     ///
     /// Captures are one-indexed and the index zero always represents the
@@ -26,16 +18,11 @@
     /// `CapturingToken`s is always one or greater. See [`MatchedText`].
     ///
     /// [`MatchedText`]: crate::MatchedText
->>>>>>> 22c4221b
     pub fn index(&self) -> usize {
         self.index
     }
 
-<<<<<<< HEAD
-    /// Return the indexes spanned by the capturing token
-=======
     /// Gets the span of the token's sub-expression.
->>>>>>> 22c4221b
     pub fn span(&self) -> Span {
         self.span
     }
