#![cfg(feature = "diagnostics-inspect")]

use std::path::PathBuf;

use crate::diagnostics::Span;
use crate::token::{self, InvariantText, Token};

/// Token that captures matched text in a glob expression.
<<<<<<< HEAD
=======
///
/// # Examples
///
/// `CapturingToken`s can be used to isolate sub-expressions.
///
/// ```rust
/// use wax::Glob;
///
/// let expression = "**/*.txt";
/// let glob = Glob::new(expression).unwrap();
/// for token in glob.captures() {
///     let (start, n) = token.span();
///     println!("capturing sub-expression: {}", &expression[start..][..n]);
/// }
/// ```
>>>>>>> 8dba2780
#[cfg_attr(docsrs, doc(cfg(feature = "diagnostics-inspect")))]
#[derive(Clone, Copy, Debug)]
pub struct CapturingToken {
    index: usize,
    span: Span,
}

impl CapturingToken {
    /// Gets the index of the capture.
    ///
    /// Captures are one-indexed and the index zero always represents the
    /// implicit capture of the complete match, so the index of
    /// `CapturingToken`s is always one or greater. See [`MatchedText`].
    ///
    /// [`MatchedText`]: crate::MatchedText
    pub fn index(&self) -> usize {
        self.index
    }

    /// Gets the span of the token's sub-expression.
    pub fn span(&self) -> Span {
        self.span
    }
}

/// Variance of a [`Pattern`].
///
/// The variance of a pattern describes the kinds of paths it can match with
/// respect to the platform file system APIs. [`Pattern`]s are either variant or
/// invariant.
///
/// [`Pattern`]: crate::Pattern
/// [`Variance`]: crate::Variance
#[cfg_attr(docsrs, doc(cfg(feature = "diagnostics-inspect")))]
#[derive(Clone, Debug, Eq, Hash, PartialEq)]
pub enum Variance {
    /// A [`Pattern`] is invariant and equivalent to a native path.
    ///
    /// An invariant [`Pattern`] is equivalent to a native path and resolves the
    /// same way as such a native path does when used with the platform's file
    /// system APIs. These APIs may differ, so variance is platform dependent.
    ///
    /// Some non-literal expressions may be invariant, such as in the expression
    /// `path/[t][o]/{file,file}.txt`, which is invariant on Unix (but not on
    /// Windows, because the character class expressions do not consider
    /// casing).
    ///
    /// [`Pattern`]: crate::Pattern
    Invariant(
        /// An equivalent native path that describes the invariant [`Pattern`].
        /// For example, the invariant expression `path/to/file.txt` can be
        /// described by the paths `path/to/file.txt` and `path\to\file.txt` on
        /// Unix and Windows, respectively.
        ///
        /// [`Pattern`]: crate::Pattern
        PathBuf,
    ),
    /// A [`Pattern`] is variant and resolves differently than any native path.
    ///
    /// Variant expressions may be formed from only literals or other seemingly
    /// constant expressions. For example, the variance of literals considers
    /// the case sensitivity of the platform's file system APIs, so the
    /// expression `(?i)path/to/file.txt` is variant on Unix (but not on
    /// Windows). Similarly, the expression `path/[t][o]/file.txt` is variant on
    /// Windows (but not on Unix).
    ///
    /// [`Pattern`]: crate::Pattern
    Variant,
}

impl Variance {
    /// Returns `true` if invariant.
    pub fn is_invariant(&self) -> bool {
        matches!(self, Variance::Invariant(_))
    }

    /// Returns `true` if variant.
    pub fn is_variant(&self) -> bool {
        matches!(self, Variance::Variant)
    }
}

impl From<token::Variance<InvariantText<'_>>> for Variance {
    fn from(variance: token::Variance<InvariantText<'_>>) -> Self {
        match variance {
            token::Variance::Invariant(text) => {
                Variance::Invariant(PathBuf::from(text.to_string().into_owned()))
            },
            token::Variance::Variant(_) => Variance::Variant,
        }
    }
}

pub fn captures<'t, I>(tokens: I) -> impl 't + Clone + Iterator<Item = CapturingToken>
where
    I: IntoIterator<Item = &'t Token<'t>>,
    I::IntoIter: 't + Clone,
{
    tokens
        .into_iter()
        .filter(|token| token.is_capturing())
        .enumerate()
        .map(|(index, token)| CapturingToken {
            index: index + 1,
            span: *token.annotation(),
        })
}

// These tests use `Glob` APIs, which wrap functions in this module.
#[cfg(test)]
mod tests {
    use crate::{Glob, Pattern};

    #[test]
    fn inspect_glob_capture_indices() {
        let glob = Glob::new("**/{foo*,bar*}/???").unwrap();
        let indices: Vec<_> = glob.captures().map(|token| token.index()).collect();
        assert_eq!(&indices, &[1, 2, 3, 4, 5]);
    }

    #[test]
    fn inspect_glob_capture_spans() {
        let glob = Glob::new("**/{foo*,bar*}/$").unwrap();
        let spans: Vec<_> = glob.captures().map(|token| token.span()).collect();
        assert_eq!(&spans, &[(0, 3), (3, 11), (15, 1)]);
    }

    #[test]
    fn inspect_glob_variance() {
        assert!(Glob::new("").unwrap().variance().is_invariant());
        assert!(Glob::new("/a/file.ext").unwrap().variance().is_invariant());
        assert!(Glob::new("/a/{file.ext}")
            .unwrap()
            .variance()
            .is_invariant());
        assert!(Glob::new("{a/b/file.ext}")
            .unwrap()
            .variance()
            .is_invariant());
        assert!(Glob::new("{a,a}").unwrap().variance().is_invariant());
        #[cfg(windows)]
        assert!(Glob::new("{a,A}").unwrap().variance().is_invariant());
        assert!(Glob::new("<a/b:2>").unwrap().variance().is_invariant());
        #[cfg(unix)]
        assert!(Glob::new("/[a]/file.ext")
            .unwrap()
            .variance()
            .is_invariant());
        #[cfg(unix)]
        assert!(Glob::new("/[a-a]/file.ext")
            .unwrap()
            .variance()
            .is_invariant());
        #[cfg(unix)]
        assert!(Glob::new("/[a-aaa-a]/file.ext")
            .unwrap()
            .variance()
            .is_invariant());

        assert!(Glob::new("/a/{b,c}").unwrap().variance().is_variant());
        assert!(Glob::new("<a/b:1,>").unwrap().variance().is_variant());
        assert!(Glob::new("/[ab]/file.ext").unwrap().variance().is_variant());
        assert!(Glob::new("**").unwrap().variance().is_variant());
        assert!(Glob::new("/a/*.ext").unwrap().variance().is_variant());
        assert!(Glob::new("/a/b*").unwrap().variance().is_variant());
        #[cfg(unix)]
        assert!(Glob::new("/a/(?i)file.ext")
            .unwrap()
            .variance()
            .is_variant());
        #[cfg(windows)]
        assert!(Glob::new("/a/(?-i)file.ext")
            .unwrap()
            .variance()
            .is_variant());
    }
}<|MERGE_RESOLUTION|>--- conflicted
+++ resolved
@@ -6,8 +6,6 @@
 use crate::token::{self, InvariantText, Token};
 
 /// Token that captures matched text in a glob expression.
-<<<<<<< HEAD
-=======
 ///
 /// # Examples
 ///
@@ -23,7 +21,6 @@
 ///     println!("capturing sub-expression: {}", &expression[start..][..n]);
 /// }
 /// ```
->>>>>>> 8dba2780
 #[cfg_attr(docsrs, doc(cfg(feature = "diagnostics-inspect")))]
 #[derive(Clone, Copy, Debug)]
 pub struct CapturingToken {
