use build_fs_tree::{dir, file, Build, FileSystemTree};
use std::collections::HashSet;
use std::path::PathBuf;
use tempfile::{self, TempDir};

use wax::{Glob, LinkBehavior, WalkBehavior};

// TODO: Rust's testing framework does not provide a mechanism for maintaining
//       shared state. This means that tests that write to the file system must
//       do so individually rather than writing before and after all tests have
//       run. This should probably be avoided.

/// Writes a testing directory tree to a temporary location on the file system.
fn temptree() -> (TempDir, PathBuf) {
    let root = tempfile::tempdir().unwrap();
    let tree: FileSystemTree<&str, &str> = dir! {
        "doc" => dir! {
            "guide.md" => file!(""),
        },
        "src" => dir! {
            "glob.rs" => file!(""),
            "lib.rs" => file!(""),
        },
        "tests" => dir! {
            "walk.rs" => file!(""),
        },
        "README.md" => file!(""),
    };
    let path = root.path().join("project");
    tree.build(&path).unwrap();
    (root, path)
}

/// Writes a testing directory tree that includes a reentrant symbolic link to a
/// temporary location on the file system.
#[cfg(any(unix, windows))]
fn temptree_with_cyclic_link() -> (TempDir, PathBuf) {
    use std::io;
    use std::path::Path;

    #[cfg(unix)]
    fn link(target: impl AsRef<Path>, link: impl AsRef<Path>) -> io::Result<()> {
        std::os::unix::fs::symlink(target, link)
    }

    #[cfg(windows)]
    fn link(target: impl AsRef<Path>, link: impl AsRef<Path>) -> io::Result<()> {
        std::os::windows::fs::symlink_dir(target, link)
    }

    // Get a temporary tree and create a reentrant symbolic link.
    let (root, path) = temptree();
    link(path.as_path(), path.join("tests/cycle")).unwrap();
    (root, path)
}

#[test]
fn walk_with_tree() {
    let (_root, path) = temptree();

    let glob = Glob::new("**").unwrap();
    let paths: HashSet<_> = glob
        .walk(&path)
        .flatten()
        .map(|entry| entry.into_path())
        .collect();
    assert_eq!(
        paths,
        [
            #[allow(clippy::redundant_clone)]
            path.to_path_buf(),
            path.join("doc"),
            path.join("doc/guide.md"),
            path.join("src"),
            path.join("src/glob.rs"),
            path.join("src/lib.rs"),
            path.join("tests"),
            path.join("tests/walk.rs"),
            path.join("README.md"),
        ]
        .into_iter()
        .collect(),
    );
}

#[test]
fn walk_with_invariant_terminating_component() {
    let (_root, path) = temptree();

    let glob = Glob::new("**/*.md").unwrap();
    let paths: HashSet<_> = glob
        .walk(&path)
        .flatten()
        .map(|entry| entry.into_path())
        .collect();
    assert_eq!(
        paths,
        IntoIterator::into_iter([path.join("doc/guide.md"), path.join("README.md"),]).collect(),
    );
}

#[test]
fn walk_with_invariant_intermediate_component() {
    let (_root, path) = temptree();

    let glob = Glob::new("**/src/**/*.rs").unwrap();
    let paths: HashSet<_> = glob
        .walk(&path)
        .flatten()
        .map(|entry| entry.into_path())
        .collect();
    assert_eq!(
        paths,
        IntoIterator::into_iter([path.join("src/glob.rs"), path.join("src/lib.rs"),]).collect(),
    );
}

#[test]
fn walk_with_invariant_glob() {
    let (_root, path) = temptree();

    let glob = Glob::new("src/lib.rs").unwrap();
    let paths: HashSet<_> = glob
        .walk(&path)
        .flatten()
        .map(|entry| entry.into_path())
        .collect();
    assert_eq!(paths, [path.join("src/lib.rs")].into_iter().collect(),);
}

#[test]
fn walk_with_invariant_partitioned_glob() {
    let (_root, path) = temptree();

    let (prefix, glob) = Glob::new("src/lib.rs").unwrap().partition();
    let paths: HashSet<_> = glob
        .walk(path.join(prefix))
        .flatten()
        .map(|entry| entry.into_path())
        .collect();
    assert_eq!(paths, [path.join("src/lib.rs")].into_iter().collect(),);
}

#[test]
fn walk_with_not() {
    let (_root, path) = temptree();

    let glob = Glob::new("**/*.{md,rs}").unwrap();
    let paths: HashSet<_> = glob
        .walk(&path)
        .not(["tests/**"])
        .unwrap()
<<<<<<< HEAD
=======
        .flatten()
        .map(|entry| entry.into_path())
        .collect();
    assert_eq!(
        paths,
        [
            path.join("doc/guide.md"),
            path.join("src/glob.rs"),
            path.join("src/lib.rs"),
            path.join("README.md"),
        ]
        .into_iter()
        .collect(),
    );
}

#[test]
fn walk_with_depth() {
    let (_root, path) = temptree();

    let glob = Glob::new("**").unwrap();
    let paths: HashSet<_> = glob
        .walk_with_behavior(
            &path,
            WalkBehavior {
                depth: 1,
                ..Default::default()
            },
        )
>>>>>>> 8dba2780
        .flatten()
        .map(|entry| entry.into_path())
        .collect();
    assert_eq!(
        paths,
        [
<<<<<<< HEAD
            path.join("doc/guide.md"),
            path.join("src/glob.rs"),
            path.join("src/lib.rs"),
=======
            #[allow(clippy::redundant_clone)]
            path.to_path_buf(),
            path.join("doc"),
            path.join("src"),
            path.join("tests"),
>>>>>>> 8dba2780
            path.join("README.md"),
        ]
        .into_iter()
        .collect(),
    );
}

#[test]
<<<<<<< HEAD
fn walk_with_depth() {
    let (_root, path) = temptree();

    let glob = Glob::new("**").unwrap();
    let paths: HashSet<_> = glob
        .walk_with_behavior(
            &path,
            WalkBehavior {
                depth: 1,
                ..Default::default()
            },
        )
        .flatten()
        .map(|entry| entry.into_path())
        .collect();
    assert_eq!(
        paths,
        [
            #[allow(clippy::redundant_clone)]
            path.to_path_buf(),
            path.join("doc"),
            path.join("src"),
            path.join("tests"),
            path.join("README.md"),
        ]
        .into_iter()
        .collect(),
    );
}

// TODO: See `crate::walk::walk`.
//#[test]
//fn walk_with_exhausted_depth() {
//    let (_root, path) = temptree();
//
//    let glob = Glob::new("src/lib.rs").unwrap();
//    let paths: HashSet<_> = glob
//        .walk(&path, 1usize)
//        .flatten()
//        .map(|entry| entry.into_path())
//        .collect();
//    assert!(paths.is_empty());
//}

#[test]
=======
>>>>>>> 8dba2780
#[cfg(any(unix, windows))]
fn walk_with_cyclic_link_file() {
    let (_root, path) = temptree_with_cyclic_link();

    let glob = Glob::new("**").unwrap();
    let paths: HashSet<_> = glob
        .walk_with_behavior(&path, LinkBehavior::ReadFile)
        .flatten()
        .map(|entry| entry.into_path())
        .collect();
    assert_eq!(
        paths,
        [
            #[allow(clippy::redundant_clone)]
            path.to_path_buf(),
            path.join("README.md"),
            path.join("doc"),
            path.join("doc/guide.md"),
            path.join("src"),
            path.join("src/glob.rs"),
            path.join("src/lib.rs"),
            path.join("tests"),
            path.join("tests/cycle"),
            path.join("tests/walk.rs"),
        ]
        .into_iter()
        .collect(),
    );
}

#[test]
#[cfg(any(unix, windows))]
fn walk_with_cyclic_link_target() {
    let (_root, path) = temptree_with_cyclic_link();

    // Collect paths into `Vec`s so that duplicates can be detected.
    let expected = vec![
        #[allow(clippy::redundant_clone)]
        path.to_path_buf(),
        path.join("README.md"),
        path.join("doc"),
        path.join("doc/guide.md"),
        path.join("src"),
        path.join("src/glob.rs"),
        path.join("src/lib.rs"),
        path.join("tests"),
        path.join("tests/walk.rs"),
    ];
    let glob = Glob::new("**").unwrap();
    let mut paths: Vec<_> = glob
        .walk_with_behavior(&path, LinkBehavior::ReadTarget)
        .flatten()
        // Take an additional item. This prevents an infinite loop if there is a
        // problem with detecting the cycle while also introducing unexpected
        // files so that the error can be detected.
        .take(expected.len() + 1)
        .map(|entry| entry.into_path())
        .collect();
    paths.sort_unstable();
    assert_eq!(paths, expected);
}<|MERGE_RESOLUTION|>--- conflicted
+++ resolved
@@ -150,8 +150,6 @@
         .walk(&path)
         .not(["tests/**"])
         .unwrap()
-<<<<<<< HEAD
-=======
         .flatten()
         .map(|entry| entry.into_path())
         .collect();
@@ -181,80 +179,25 @@
                 ..Default::default()
             },
         )
->>>>>>> 8dba2780
-        .flatten()
-        .map(|entry| entry.into_path())
-        .collect();
-    assert_eq!(
-        paths,
-        [
-<<<<<<< HEAD
-            path.join("doc/guide.md"),
-            path.join("src/glob.rs"),
-            path.join("src/lib.rs"),
-=======
+        .flatten()
+        .map(|entry| entry.into_path())
+        .collect();
+    assert_eq!(
+        paths,
+        [
             #[allow(clippy::redundant_clone)]
             path.to_path_buf(),
             path.join("doc"),
             path.join("src"),
             path.join("tests"),
->>>>>>> 8dba2780
-            path.join("README.md"),
-        ]
-        .into_iter()
-        .collect(),
-    );
-}
-
-#[test]
-<<<<<<< HEAD
-fn walk_with_depth() {
-    let (_root, path) = temptree();
-
-    let glob = Glob::new("**").unwrap();
-    let paths: HashSet<_> = glob
-        .walk_with_behavior(
-            &path,
-            WalkBehavior {
-                depth: 1,
-                ..Default::default()
-            },
-        )
-        .flatten()
-        .map(|entry| entry.into_path())
-        .collect();
-    assert_eq!(
-        paths,
-        [
-            #[allow(clippy::redundant_clone)]
-            path.to_path_buf(),
-            path.join("doc"),
-            path.join("src"),
-            path.join("tests"),
-            path.join("README.md"),
-        ]
-        .into_iter()
-        .collect(),
-    );
-}
-
-// TODO: See `crate::walk::walk`.
-//#[test]
-//fn walk_with_exhausted_depth() {
-//    let (_root, path) = temptree();
-//
-//    let glob = Glob::new("src/lib.rs").unwrap();
-//    let paths: HashSet<_> = glob
-//        .walk(&path, 1usize)
-//        .flatten()
-//        .map(|entry| entry.into_path())
-//        .collect();
-//    assert!(paths.is_empty());
-//}
-
-#[test]
-=======
->>>>>>> 8dba2780
+            path.join("README.md"),
+        ]
+        .into_iter()
+        .collect(),
+    );
+}
+
+#[test]
 #[cfg(any(unix, windows))]
 fn walk_with_cyclic_link_file() {
     let (_root, path) = temptree_with_cyclic_link();
